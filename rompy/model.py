--- conflicted
+++ resolved
@@ -16,25 +16,8 @@
 logger = logging.getLogger(__name__)
 
 
-<<<<<<< HEAD
-CONFIG_TYPES = Union[BaseConfig, SwanConfig, SwanConfigComponents]
-from rompy import installed
-
-if "schism" in installed:
-    from rompy.schism import SCHISMConfig, SchismCSIROConfig, SchismCSIROMigrationConfig
-
-    CONFIG_TYPES = Union[
-        BaseConfig,
-        SwanConfig,
-        SwanConfigComponents,
-        SchismCSIROConfig,
-        SCHISMConfig,
-        SchismCSIROMigrationConfig,
-    ]
-=======
 # Accepted config types are defined in the entry points of the rompy.config group
 CONFIG_TYPES = tuple(eps.load() for eps in entry_points(group="rompy.config"))
->>>>>>> 1bd3bbbf
 
 
 class ModelRun(RompyBaseModel):
